% Generated by roxygen2 (4.0.1): do not edit by hand
\name{insert_query_job}
\alias{insert_query_job}
\title{Create a new query job.}
\usage{
insert_query_job(project, dataset, query, billing = project)
}
\arguments{
\item{project}{project name}

\item{dataset}{dataset name}

\item{query}{SQL query string}

<<<<<<< HEAD
\item{billing}{project to bill to, if different to \code{project}}
=======
  \item{billing}{project to bill to, if different to
  \code{project}}

  \item{destination}{(optional) destination table for large queries}
>>>>>>> ebdfb855
}
\value{
a job resource list, as documented at
  \url{https://developers.google.com/bigquery/docs/reference/v2/jobs}
}
\description{
This is a low-level function that creates a query job. To wait until it
is finished and then retrieve the results, see \code{\link{query_exec}}
}
\seealso{
API documentation for insert method:
  \url{https://developers.google.com/bigquery/docs/reference/v2/jobs/insert}

Other jobs: \code{\link{get_job}};
  \code{\link{insert_upload_job}}; \code{\link{wait_for}}
}
<|MERGE_RESOLUTION|>--- conflicted
+++ resolved
@@ -12,14 +12,9 @@
 
 \item{query}{SQL query string}
 
-<<<<<<< HEAD
 \item{billing}{project to bill to, if different to \code{project}}
-=======
-  \item{billing}{project to bill to, if different to
-  \code{project}}
 
-  \item{destination}{(optional) destination table for large queries}
->>>>>>> ebdfb855
+\item{destination}{(optional) destination table for large queries}
 }
 \value{
 a job resource list, as documented at
