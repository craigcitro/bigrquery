# Version 0.1.0.9000

<<<<<<< HEAD
* New `exists_table()`. (#91, @krlmlr)
=======
* Renamed option `bigquery.quiet` to `bigrquery.quiet`. (#89, @krlmlr)
>>>>>>> b1f9ae58

* New `format_dataset()` and `format_table()`. (#81, @krlmlr)

* New `list_tabledata_iter()` that allows fetching a table in chunks of varying size. (#77, @krlmlr)

* Add support for API keys via the `BIGRQUERY_API_KEY` environment variable. (#49)<|MERGE_RESOLUTION|>--- conflicted
+++ resolved
@@ -1,10 +1,8 @@
 # Version 0.1.0.9000
 
-<<<<<<< HEAD
 * New `exists_table()`. (#91, @krlmlr)
-=======
+
 * Renamed option `bigquery.quiet` to `bigrquery.quiet`. (#89, @krlmlr)
->>>>>>> b1f9ae58
 
 * New `format_dataset()` and `format_table()`. (#81, @krlmlr)
 
